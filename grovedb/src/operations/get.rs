--- conflicted
+++ resolved
@@ -1,17 +1,13 @@
-use std::collections::HashSet;
+use std::collections::{HashMap, HashSet};
 use merk::proofs::Query;
 use merk::proofs::query::QueryItem;
 use storage::RawIterator;
 use std::ops::Range;
-
-<<<<<<< HEAD
+use merk::Merk;
+
+use storage::rocksdb_storage::{OptimisticTransactionDBTransaction, PrefixedRocksDbStorage};
 use crate::{Element, Error, GroveDb, PathQuery, SizedQuery};
 use crate::subtree::raw_decode;
-=======
-use storage::rocksdb_storage::OptimisticTransactionDBTransaction;
-
-use crate::{Element, Error, GroveDb, PathQuery};
->>>>>>> 3e33ce8a
 
 /// Limit of possible indirections
 pub(crate) const MAX_REFERENCE_HOPS: usize = 10;
@@ -85,31 +81,18 @@
         Element::get(&merk, key)
     }
 
-<<<<<<< HEAD
-    pub fn get_path_queries(&mut self, path_queries: &[&PathQuery]) -> Result<Vec<Element>, Error> {
-        let mut result = Vec::new();
-        for query in path_queries {
-            let (query_results, _) = self.get_path_query(query)?;
-            result.extend_from_slice(&query_results);
-=======
-    pub fn get_query(
-        &mut self,
-        path_queries: &[PathQuery],
-        transaction: Option<&OptimisticTransactionDBTransaction>,
+    pub fn get_path_queries(&mut self,
+                            path_queries: &[&PathQuery],
+                            transaction: Option<&OptimisticTransactionDBTransaction>,
     ) -> Result<Vec<Element>, Error> {
         let subtrees = match transaction {
             None => &self.subtrees,
             Some(_) => &self.temp_subtrees,
         };
-
         let mut result = Vec::new();
         for query in path_queries {
-            let merk = subtrees
-                .get(&Self::compress_subtree_key(query.path, None))
-                .ok_or(Error::InvalidPath("no subtree found under that path"))?;
-            let subtree_results = Element::get_query(merk, &query.query)?;
-            result.extend_from_slice(&subtree_results);
->>>>>>> 3e33ce8a
+            let (query_results, _) = self.get_path_query_on_trees(query, subtrees)?;
+            result.extend_from_slice(&query_results);
         }
         Ok(result)
     }
@@ -117,10 +100,22 @@
     pub fn get_path_query(
         &mut self,
         path_query: &PathQuery,
+        transaction: Option<&OptimisticTransactionDBTransaction>,
+    ) -> Result<(Vec<Element>, u16), Error> {
+        let subtrees = match transaction {
+            None => &self.subtrees,
+            Some(_) => &self.temp_subtrees,
+        };
+        get_path_query_on_trees(self, path_query, subtrees)
+    }
+
+    fn get_path_query_on_trees(
+        &mut self,
+        path_query: &PathQuery,
+        subtrees: &HashMap<Vec<u8>, Merk<PrefixedRocksDbStorage>>,
     ) -> Result<(Vec<Element>, u16), Error> {
         let path = path_query.path;
-        let merk = self
-            .subtrees
+        let merk = subtrees
             .get(&Self::compress_subtree_key(path, None))
             .ok_or(Error::InvalidPath("no subtree found under that path"))?;
         let sized_query = &path_query.query;
