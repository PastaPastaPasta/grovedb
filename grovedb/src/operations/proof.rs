--- conflicted
+++ resolved
@@ -64,13 +64,8 @@
 
             // First we must get elements
 
-<<<<<<< HEAD
-            if reduced_proof_query.subquery_key.is_some() {
-                self.get_path_queries_raw(&[&reduced_proof_query], None);
-=======
             if let Some(subquery_key) = reduced_proof_query.subquery_key {
-                self.get_path_queries(&[&reduced_proof_query], None)?;
->>>>>>> 4f8191bb
+                self.get_path_queries_raw(&[&reduced_proof_query], None)?;
 
                 let mut path_vec = path.to_vec();
                 path_vec.push(subquery_key);
