//! Module for subtrees handling.
//! Subtrees handling is isolated so basically this module is about adapting
//! Merk API to GroveDB needs.

use merk::{
    proofs::{query::QueryItem, Query},
    tree::Tree,
    Op,
};
use serde::{Deserialize, Serialize};
use storage::{rocksdb_storage::RocksDbStorage, RawIterator, StorageContext};

use crate::{
    util::{merk_optional_tx, storage_context_optional_tx},
    Error, Merk, PathQuery, SizedQuery, TransactionArg,
};

/// Variants of GroveDB stored entities
#[derive(Debug, Clone, Serialize, Deserialize, PartialEq)]
pub enum Element {
    /// An ordinary value
    Item(Vec<u8>),
    /// A reference to an object by its path
    Reference(Vec<Vec<u8>>),
    /// A subtree, contains a root hash of the underlying Merk.
    /// Hash is stored to make Merk become different when its subtrees have
    /// changed, otherwise changes won't be reflected in parent trees.
    Tree([u8; 32]),
}

pub struct PathQueryPushArgs<'db, 'ctx, 'a>
where
    'db: 'ctx,
{
    pub storage: &'db RocksDbStorage,
    pub transaction: TransactionArg<'db, 'ctx>,
    pub key: Option<&'a [u8]>,
    pub element: Element,
    pub path: Option<&'a [&'a [u8]]>,
    pub subquery_key: Option<Vec<u8>>,
    pub subquery: Option<Query>,
    pub left_to_right: bool,
    pub results: &'a mut Vec<Element>,
    pub limit: &'a mut Option<u16>,
    pub offset: &'a mut Option<u16>,
}

impl Element {
    // TODO: improve API to avoid creation of Tree elements with uncertain state
    pub fn empty_tree() -> Element {
        Element::Tree(Default::default())
    }

    /// Delete an element from Merk under a key
    pub fn delete<'db, 'ctx, K: AsRef<[u8]>, S: StorageContext<'db, 'ctx> + 'ctx>(
        merk: &'ctx mut Merk<S>,
        key: K,
    ) -> Result<(), Error> {
        // TODO: delete references on this element
        let batch = [(key, Op::Delete)];
        merk.apply::<_, Vec<u8>>(&batch, &[])
            .map_err(|e| Error::CorruptedData(e.to_string()))
    }

    /// Get an element from Merk under a key; path should be resolved and proper
    /// Merk should be loaded by this moment
    pub fn get<'db, 'ctx, K: AsRef<[u8]>, S: StorageContext<'db, 'ctx> + 'ctx>(
        merk: &Merk<S>,
        key: K,
    ) -> Result<Element, Error> {
        let element = bincode::deserialize(
            merk.get(key.as_ref())
                .map_err(|e| Error::CorruptedData(e.to_string()))?
                .ok_or_else(|| {
                    Error::PathKeyNotFound(format!("key not found in Merk: {}", hex::encode(key)))
                })?
                .as_slice(),
        )
        .map_err(|_| Error::CorruptedData(String::from("unable to deserialize element")))?;
        Ok(element)
    }

    pub fn get_query(
        storage: &RocksDbStorage,
        merk_path: &[&[u8]],
        query: &Query,
        transaction: TransactionArg,
    ) -> Result<Vec<Element>, Error> {
        let sized_query = SizedQuery::new(query.clone(), None, None);
        let (elements, _) =
            Element::get_sized_query(storage, merk_path, &sized_query, transaction)?;
        Ok(elements)
    }

    fn basic_push(args: PathQueryPushArgs) -> Result<(), Error> {
        let PathQueryPushArgs {
            element,
            results,
            limit,
            offset,
            ..
        } = args;
        if offset.unwrap_or(0) == 0 {
            results.push(element);
            if let Some(limit) = limit {
                *limit -= 1;
            }
        } else if let Some(offset) = offset {
            *offset -= 1;
        }
        Ok(())
    }

    fn path_query_push(args: PathQueryPushArgs) -> Result<(), Error> {
        let PathQueryPushArgs {
            storage,
            transaction,
            key,
            element,
            path,
            subquery_key,
            subquery,
            left_to_right,
            results,
            limit,
            offset,
        } = args;
        match element {
            Element::Tree(_) => {
                let mut path_vec = path
                    .ok_or(Error::MissingParameter(
                        "the path must be provided when using a subquery key",
                    ))?
                    .to_vec();
                path_vec.push(key.ok_or(Error::MissingParameter(
                    "the key must be provided when using a subquery key",
                ))?);

                if let Some(subquery) = subquery {
                    if let Some(subquery_key) = &subquery_key {
                        path_vec.push(subquery_key.as_slice());
                    }

                    let inner_query = SizedQuery::new(subquery, *limit, *offset);
                    let path_vec_owned = path_vec.iter().map(|x| x.to_vec()).collect();
                    let inner_path_query = PathQuery::new(path_vec_owned, inner_query);

                    let (mut sub_elements, skipped) = Element::get_path_query(
                        storage,
                        &path_vec,
                        &inner_path_query,
                        transaction,
                    )?;

                    if let Some(limit) = limit {
                        *limit -= sub_elements.len() as u16;
                    }
                    if let Some(offset) = offset {
                        *offset -= skipped;
                    }
                    results.append(&mut sub_elements);
                } else if let Some(subquery_key) = subquery_key {
                    if offset.unwrap_or(0) == 0 {
                        merk_optional_tx!(
                            storage,
                            path_vec.iter().copied(),
                            transaction,
                            subtree,
                            {
                                results.push(Element::get(&subtree, subquery_key.as_slice())?);
                            }
                        );
                        if let Some(limit) = limit {
                            *limit -= 1;
                        }
                    } else if let Some(offset) = offset {
                        *offset -= 1;
                    }
                } else {
                    return Err(Error::InvalidPath(
                        "you must provide a subquery or a subquery_key when interacting with a \
                         tree of trees",
                    ));
                }
            }
            _ => {
                Element::basic_push(PathQueryPushArgs {
                    storage,
                    transaction,
                    key,
                    element,
                    path,
                    subquery_key,
                    subquery,
                    left_to_right,
                    results,
                    limit,
                    offset,
                })?;
            }
        }
        Ok(())
    }

    fn subquery_paths_for_sized_query(
        sized_query: &SizedQuery,
        key: &[u8],
    ) -> (Option<Vec<u8>>, Option<Query>) {
        for (query_item, subquery_branch) in &sized_query.query.conditional_subquery_branches {
            if query_item.contains(key) {
                let subquery_key = subquery_branch.subquery_key.clone();
                let subquery = subquery_branch
                    .subquery
                    .as_ref()
                    .map(|query| *query.clone());
                return (subquery_key, subquery);
            }
        }
        let subquery_key = sized_query
            .query
            .default_subquery_branch
            .subquery_key
            .clone();
        let subquery = sized_query
            .query
            .default_subquery_branch
            .subquery
            .as_ref()
            .map(|query| *query.clone());
        (subquery_key, subquery)
    }

    fn query_item(
        storage: &RocksDbStorage,
        item: &QueryItem,
        results: &mut Vec<Element>,
        merk_path: &[&[u8]],
        sized_query: &SizedQuery,
        path: Option<&[&[u8]]>,
        transaction: TransactionArg,
        limit: &mut Option<u16>,
        offset: &mut Option<u16>,
        add_element_function: fn(PathQueryPushArgs) -> Result<(), Error>,
    ) -> Result<(), Error> {
        if !item.is_range() {
            // this is a query on a key
            if let QueryItem::Key(key) = item {
<<<<<<< HEAD
                let element_res =
                    merk_optional_tx!(storage, merk_path.iter().copied(), transaction, subtree, {
                        Element::get(&subtree, key)
                    });
                match element_res {
                    Ok(element) => add_element_function(PathQueryPushArgs {
                        storage,
                        transaction,
                        key: Some(key.as_slice()),
                        element,
                        path,
                        subquery_key: sized_query.query.subquery_key.clone(),
                        subquery: sized_query
                            .query
                            .subquery
                            .as_ref()
                            .map(|query| *query.clone()),
                        left_to_right: sized_query.query.left_to_right,
                        results,
                        limit,
                        offset,
                    }),
                    Err(Error::PathKeyNotFound(_)) => Ok(()),
                    Err(e) => Err(e),
=======
                match subtrees
                    .borrow_mut(merk_path.iter().copied(), transaction)?
                    .apply(|s| Self::get(s, key))
                {
                    Ok(element) => {
                        let (subquery_key, subquery) =
                            Self::subquery_paths_for_sized_query(sized_query, key);
                        Ok(add_element_function(PathQueryPushArgs {
                            transaction,
                            subtrees,
                            key: Some(key.as_slice()),
                            element,
                            path,
                            subquery_key,
                            subquery,
                            left_to_right: sized_query.query.left_to_right,
                            results,
                            limit,
                            offset,
                        })?)
                    }
                    Err(e) => match e {
                        Error::PathKeyNotFound(_) => Ok(()),
                        _ => Err(e),
                    },
>>>>>>> 4ba01c02
                }
            } else {
                Err(Error::InternalError(
                    "QueryItem must be a Key if not a range",
                ))
            }
        } else {
            // this is a query on a range
            storage_context_optional_tx!(storage, merk_path.iter().copied(), transaction, ctx, {
                let mut iter = ctx.raw_iter();

                item.seek_for_iter(&mut iter, sized_query.query.left_to_right);

<<<<<<< HEAD
                while item.iter_is_valid_for_type(&iter, *limit, sized_query.query.left_to_right) {
                    let element =
                        raw_decode(iter.value().expect("if key exists then value should too"))?;
                    let key = iter.key().expect("key should exist");
                    add_element_function(PathQueryPushArgs {
                        storage,
                        transaction,
                        key: Some(key),
                        element,
                        path,
                        subquery_key: sized_query.query.subquery_key.clone(),
                        subquery: sized_query
                            .query
                            .subquery
                            .as_ref()
                            .map(|query| *query.clone()),
                        left_to_right: sized_query.query.left_to_right,
                        results,
                        limit,
                        offset,
                    })?;
                    if sized_query.query.left_to_right {
                        iter.next();
                    } else {
                        iter.prev();
                    }
=======
            item.seek_for_iter(&mut iter, sized_query.query.left_to_right);

            while item.iter_is_valid_for_type(&iter, *limit, sized_query.query.left_to_right) {
                let element =
                    raw_decode(iter.value().expect("if key exists then value should too"))?;
                let key = iter.key().expect("key should exist");
                let (subquery_key, subquery) =
                    Self::subquery_paths_for_sized_query(sized_query, key);
                add_element_function(PathQueryPushArgs {
                    transaction,
                    subtrees,
                    key: Some(key),
                    element,
                    path,
                    subquery_key,
                    subquery,
                    left_to_right: sized_query.query.left_to_right,
                    results,
                    limit,
                    offset,
                })?;
                if sized_query.query.left_to_right {
                    iter.next();
                } else {
                    iter.prev();
>>>>>>> 4ba01c02
                }
                Ok(())
            })
        }
    }

    pub fn get_query_apply_function(
        storage: &RocksDbStorage,
        merk_path: &[&[u8]],
        sized_query: &SizedQuery,
        path: Option<&[&[u8]]>,
        transaction: TransactionArg,
        add_element_function: fn(PathQueryPushArgs) -> Result<(), Error>,
    ) -> Result<(Vec<Element>, u16), Error> {
        let mut results = Vec::new();

        let mut limit = sized_query.limit;
        let original_offset = sized_query.offset;
        let mut offset = original_offset;

        if sized_query.query.left_to_right {
            for item in sized_query.query.iter() {
                Self::query_item(
                    storage,
                    item,
                    &mut results,
                    merk_path,
                    sized_query,
                    path,
                    transaction,
                    &mut limit,
                    &mut offset,
                    add_element_function,
                )?;
                if limit == Some(0) {
                    break;
                }
            }
        } else {
            for item in sized_query.query.rev_iter() {
                Self::query_item(
                    storage,
                    item,
                    &mut results,
                    merk_path,
                    sized_query,
                    path,
                    transaction,
                    &mut limit,
                    &mut offset,
                    add_element_function,
                )?;
                if limit == Some(0) {
                    break;
                }
            }
        }

        let skipped = if let Some(original_offset_unwrapped) = original_offset {
            original_offset_unwrapped - offset.unwrap()
        } else {
            0
        };
        Ok((results, skipped))
    }

    // Returns a vector of elements, and the number of skipped elements
    pub fn get_path_query(
        storage: &RocksDbStorage,
        merk_path: &[&[u8]],
        path_query: &PathQuery,
        transaction: TransactionArg,
    ) -> Result<(Vec<Element>, u16), Error> {
        let path_slices = path_query
            .path
            .iter()
            .map(|x| x.as_slice())
            .collect::<Vec<_>>();
        Element::get_query_apply_function(
            storage,
            merk_path,
            &path_query.query,
            Some(path_slices.as_slice()),
            transaction,
            Element::path_query_push,
        )
    }

    /// Returns a vector of elements, and the number of skipped elements
    pub fn get_sized_query(
        storage: &RocksDbStorage,
        merk_path: &[&[u8]],
        sized_query: &SizedQuery,
        transaction: TransactionArg,
    ) -> Result<(Vec<Element>, u16), Error> {
        Element::get_query_apply_function(
            storage,
            merk_path,
            sized_query,
            None,
            transaction,
            Element::path_query_push,
        )
    }

    /// Insert an element in Merk under a key; path should be resolved and
    /// proper Merk should be loaded by this moment
    /// If transaction is not passed, the batch will be written immediately.
    /// If transaction is passed, the operation will be committed on the
    /// transaction commit.
    pub fn insert<'db, 'ctx, K: AsRef<[u8]>, S: StorageContext<'db, 'ctx>>(
        &self,
        merk: &'ctx mut Merk<S>,
        key: K,
    ) -> Result<(), Error> {
        let batch_operations =
            [(
                key,
                Op::Put(bincode::serialize(self).map_err(|_| {
                    Error::CorruptedData(String::from("unable to serialize element"))
                })?),
            )];
        merk.apply::<_, Vec<u8>>(&batch_operations, &[])
            .map_err(|e| Error::CorruptedData(e.to_string()))
    }

    pub fn iterator<I: RawIterator>(mut raw_iter: I) -> ElementsIterator<I> {
        raw_iter.seek_to_first();
        ElementsIterator::new(raw_iter)
    }
}

pub struct ElementsIterator<I: RawIterator> {
    raw_iter: I,
}

pub fn raw_decode(bytes: &[u8]) -> Result<Element, Error> {
    let tree = Tree::decode_raw(bytes).map_err(|e| Error::CorruptedData(e.to_string()))?;
    let element: Element = bincode::deserialize(tree.value())
        .map_err(|_| Error::CorruptedData(String::from("unable to deserialize element")))?;
    Ok(element)
}

impl<I: RawIterator> ElementsIterator<I> {
    pub fn new(raw_iter: I) -> Self {
        ElementsIterator { raw_iter }
    }

    pub fn next(&mut self) -> Result<Option<(Vec<u8>, Element)>, Error> {
        Ok(if self.raw_iter.valid() {
            if let Some((key, value)) = self.raw_iter.key().zip(self.raw_iter.value()) {
                let element = raw_decode(value)?;
                let key_vec = key.to_vec();
                self.raw_iter.next();
                Some((key_vec, element))
            } else {
                None
            }
        } else {
            None
        })
    }
}

#[cfg(test)]
mod tests {
    use merk::test_utils::TempMerk;
    use storage::Storage;

    use super::*;
    use crate::tests::{make_grovedb, TEST_LEAF};

    #[test]
    fn test_success_insert() {
        let mut merk = TempMerk::new();
        Element::empty_tree()
            .insert(&mut merk, b"mykey")
            .expect("expected successful insertion");
        Element::Item(b"value".to_vec())
            .insert(&mut merk, b"another-key")
            .expect("expected successful insertion 2");

        assert_eq!(
            Element::get(&merk, b"another-key").expect("expected successful get"),
            Element::Item(b"value".to_vec()),
        );
    }

    #[test]
    fn test_get_query() {
        let db = make_grovedb();

        let storage = &db.db;
        let storage_context = storage.get_storage_context([TEST_LEAF]);
        let mut merk = Merk::open(storage_context).expect("cannot open Merk");

        Element::Item(b"ayyd".to_vec())
            .insert(&mut merk, b"d")
            .expect("expected successful insertion");
        Element::Item(b"ayyc".to_vec())
            .insert(&mut merk, b"c")
            .expect("expected successful insertion");
        Element::Item(b"ayya".to_vec())
            .insert(&mut merk, b"a")
            .expect("expected successful insertion");
        Element::Item(b"ayyb".to_vec())
            .insert(&mut merk, b"b")
            .expect("expected successful insertion");

        // Test queries by key
        let mut query = Query::new();
        query.insert_key(b"c".to_vec());
        query.insert_key(b"a".to_vec());
        assert_eq!(
            Element::get_query(&storage, &[TEST_LEAF], &query, None)
                .expect("expected successful get_query"),
            vec![
                Element::Item(b"ayya".to_vec()),
                Element::Item(b"ayyc".to_vec())
            ]
        );

        // Test range query
        let mut query = Query::new();
        query.insert_range(b"b".to_vec()..b"d".to_vec());
        query.insert_range(b"a".to_vec()..b"c".to_vec());
        assert_eq!(
            Element::get_query(&storage, &[TEST_LEAF], &query, None)
                .expect("expected successful get_query"),
            vec![
                Element::Item(b"ayya".to_vec()),
                Element::Item(b"ayyb".to_vec()),
                Element::Item(b"ayyc".to_vec())
            ]
        );

        // Test range inclusive query
        let mut query = Query::new();
        query.insert_range_inclusive(b"b".to_vec()..=b"d".to_vec());
        query.insert_range(b"b".to_vec()..b"c".to_vec());
        assert_eq!(
            Element::get_query(&storage, &[TEST_LEAF], &query, None)
                .expect("expected successful get_query"),
            vec![
                Element::Item(b"ayyb".to_vec()),
                Element::Item(b"ayyc".to_vec()),
                Element::Item(b"ayyd".to_vec())
            ]
        );

        // Test overlaps
        let mut query = Query::new();
        query.insert_key(b"a".to_vec());
        query.insert_range(b"b".to_vec()..b"d".to_vec());
        query.insert_range(b"a".to_vec()..b"c".to_vec());
        assert_eq!(
            Element::get_query(&storage, &[TEST_LEAF], &query, None)
                .expect("expected successful get_query"),
            vec![
                Element::Item(b"ayya".to_vec()),
                Element::Item(b"ayyb".to_vec()),
                Element::Item(b"ayyc".to_vec())
            ]
        );
    }

    #[test]
    fn test_get_range_query() {
        let db = make_grovedb();

        let storage = &db.db;
        let storage_context = storage.get_storage_context([TEST_LEAF]);
        let mut merk = Merk::open(storage_context).expect("cannot open Merk");

        Element::Item(b"ayyd".to_vec())
            .insert(&mut merk, b"d")
            .expect("expected successful insertion");
        Element::Item(b"ayyc".to_vec())
            .insert(&mut merk, b"c")
            .expect("expected successful insertion");
        Element::Item(b"ayya".to_vec())
            .insert(&mut merk, b"a")
            .expect("expected successful insertion");
        Element::Item(b"ayyb".to_vec())
            .insert(&mut merk, b"b")
            .expect("expected successful insertion");

        // Test range inclusive query
        let mut query = Query::new();
        query.insert_range(b"a".to_vec()..b"d".to_vec());

        let ascending_query = SizedQuery::new(query.clone(), None, None);
        let (elements, skipped) =
            Element::get_sized_query(&storage, &[TEST_LEAF], &ascending_query, None)
                .expect("expected successful get_query");
        assert_eq!(
            elements,
            vec![
                Element::Item(b"ayya".to_vec()),
                Element::Item(b"ayyb".to_vec()),
                Element::Item(b"ayyc".to_vec()),
            ]
        );
        assert_eq!(skipped, 0);

        query.left_to_right = false;

        let backwards_query = SizedQuery::new(query.clone(), None, None);
        let (elements, skipped) =
            Element::get_sized_query(&storage, &[TEST_LEAF], &backwards_query, None)
                .expect("expected successful get_query");
        assert_eq!(
            elements,
            vec![
                Element::Item(b"ayyc".to_vec()),
                Element::Item(b"ayyb".to_vec()),
                Element::Item(b"ayya".to_vec()),
            ]
        );
        assert_eq!(skipped, 0);
    }

    #[test]
    fn test_get_range_inclusive_query() {
        let db = make_grovedb();

        let storage = &db.db;
        let storage_context = storage.get_storage_context([TEST_LEAF]);
        let mut merk = Merk::open(storage_context).expect("cannot open Merk");

        Element::Item(b"ayyd".to_vec())
            .insert(&mut merk, b"d")
            .expect("expected successful insertion");
        Element::Item(b"ayyc".to_vec())
            .insert(&mut merk, b"c")
            .expect("expected successful insertion");
        Element::Item(b"ayya".to_vec())
            .insert(&mut merk, b"a")
            .expect("expected successful insertion");
        Element::Item(b"ayyb".to_vec())
            .insert(&mut merk, b"b")
            .expect("expected successful insertion");

        // Test range inclusive query
        let mut query = Query::new_with_direction(true);
        query.insert_range_inclusive(b"a".to_vec()..=b"d".to_vec());

        let ascending_query = SizedQuery::new(query.clone(), None, None);
        fn check_elements_no_skipped((elements, skipped): (Vec<Element>, u16), reverse: bool) {
            let mut expected = vec![
                Element::Item(b"ayya".to_vec()),
                Element::Item(b"ayyb".to_vec()),
                Element::Item(b"ayyc".to_vec()),
                Element::Item(b"ayyd".to_vec()),
            ];
            if reverse {
                expected.reverse();
            }
            assert_eq!(elements, expected);
            assert_eq!(skipped, 0);
        }

        check_elements_no_skipped(
            Element::get_sized_query(&storage, &[TEST_LEAF], &ascending_query, None)
                .expect("expected successful get_query"),
            false,
        );

        query.left_to_right = false;

        let backwards_query = SizedQuery::new(query.clone(), None, None);
        check_elements_no_skipped(
            Element::get_sized_query(&storage, &[TEST_LEAF], &backwards_query, None)
                .expect("expected successful get_query"),
            true,
        );

        // Test range inclusive query
        let mut query = Query::new_with_direction(false);
        query.insert_range_inclusive(b"b".to_vec()..=b"d".to_vec());
        query.insert_range(b"a".to_vec()..b"c".to_vec());

        let backwards_query = SizedQuery::new(query.clone(), None, None);
        check_elements_no_skipped(
            Element::get_sized_query(&storage, &[TEST_LEAF], &backwards_query, None)
                .expect("expected successful get_query"),
            true,
        );
    }

    #[test]
    fn test_get_limit_query() {
        let db = make_grovedb();

        let storage = &db.db;
        let storage_context = storage.get_storage_context([TEST_LEAF]);
        let mut merk = Merk::open(storage_context).expect("cannot open Merk");

        Element::Item(b"ayyd".to_vec())
            .insert(&mut merk, b"d")
            .expect("expected successful insertion");
        Element::Item(b"ayyc".to_vec())
            .insert(&mut merk, b"c")
            .expect("expected successful insertion");
        Element::Item(b"ayya".to_vec())
            .insert(&mut merk, b"a")
            .expect("expected successful insertion");
        Element::Item(b"ayyb".to_vec())
            .insert(&mut merk, b"b")
            .expect("expected successful insertion");

        // Test queries by key
        let mut query = Query::new_with_direction(true);
        query.insert_key(b"c".to_vec());
        query.insert_key(b"a".to_vec());

        // since these are just keys a backwards query will keep same order
        let backwards_query = SizedQuery::new(query.clone(), None, None);
        let (elements, skipped) =
            Element::get_sized_query(&storage, &[TEST_LEAF], &backwards_query, None)
                .expect("expected successful get_query");
        assert_eq!(
            elements,
            vec![
                Element::Item(b"ayya".to_vec()),
                Element::Item(b"ayyc".to_vec()),
            ]
        );
        assert_eq!(skipped, 0);

        // Test queries by key
        let mut query = Query::new_with_direction(false);
        query.insert_key(b"c".to_vec());
        query.insert_key(b"a".to_vec());

        // since these are just keys a backwards query will keep same order
        let backwards_query = SizedQuery::new(query.clone(), None, None);
        let (elements, skipped) =
            Element::get_sized_query(&storage, &[TEST_LEAF], &backwards_query, None)
                .expect("expected successful get_query");
        assert_eq!(
            elements,
            vec![
                Element::Item(b"ayyc".to_vec()),
                Element::Item(b"ayya".to_vec()),
            ]
        );
        assert_eq!(skipped, 0);

        // The limit will mean we will only get back 1 item
        let limit_query = SizedQuery::new(query.clone(), Some(1), None);
        let (elements, skipped) =
            Element::get_sized_query(&storage, &[TEST_LEAF], &limit_query, None)
                .expect("expected successful get_query");
        assert_eq!(elements, vec![Element::Item(b"ayyc".to_vec()),]);
        assert_eq!(skipped, 0);

        // Test range query
        let mut query = Query::new_with_direction(true);
        query.insert_range(b"b".to_vec()..b"d".to_vec());
        query.insert_range(b"a".to_vec()..b"c".to_vec());
        let limit_query = SizedQuery::new(query.clone(), Some(2), None);
        let (elements, skipped) =
            Element::get_sized_query(&storage, &[TEST_LEAF], &limit_query, None)
                .expect("expected successful get_query");
        assert_eq!(
            elements,
            vec![
                Element::Item(b"ayya".to_vec()),
                Element::Item(b"ayyb".to_vec())
            ]
        );
        assert_eq!(skipped, 0);

        let limit_offset_query = SizedQuery::new(query.clone(), Some(2), Some(1));
        let (elements, skipped) =
            Element::get_sized_query(&storage, &[TEST_LEAF], &limit_offset_query, None)
                .expect("expected successful get_query");
        assert_eq!(
            elements,
            vec![
                Element::Item(b"ayyb".to_vec()),
                Element::Item(b"ayyc".to_vec())
            ]
        );
        assert_eq!(skipped, 1);

        // Test range query
        let mut query = Query::new_with_direction(false);
        query.insert_range(b"b".to_vec()..b"d".to_vec());
        query.insert_range(b"a".to_vec()..b"c".to_vec());

        let limit_offset_backwards_query = SizedQuery::new(query.clone(), Some(2), Some(1));
        let (elements, skipped) =
            Element::get_sized_query(&storage, &[TEST_LEAF], &limit_offset_backwards_query, None)
                .expect("expected successful get_query");
        assert_eq!(
            elements,
            vec![
                Element::Item(b"ayyb".to_vec()),
                Element::Item(b"ayya".to_vec())
            ]
        );
        assert_eq!(skipped, 1);

        // Test range inclusive query
        let mut query = Query::new_with_direction(true);
        query.insert_range_inclusive(b"b".to_vec()..=b"d".to_vec());
        query.insert_range(b"b".to_vec()..b"c".to_vec());
        let limit_full_query = SizedQuery::new(query.clone(), Some(5), Some(0));
        let (elements, skipped) =
            Element::get_sized_query(&storage, &[TEST_LEAF], &limit_full_query, None)
                .expect("expected successful get_query");
        assert_eq!(
            elements,
            vec![
                Element::Item(b"ayyb".to_vec()),
                Element::Item(b"ayyc".to_vec()),
                Element::Item(b"ayyd".to_vec()),
            ]
        );
        assert_eq!(skipped, 0);

        let mut query = Query::new_with_direction(false);
        query.insert_range_inclusive(b"b".to_vec()..=b"d".to_vec());
        query.insert_range(b"b".to_vec()..b"c".to_vec());

        let limit_offset_backwards_query = SizedQuery::new(query.clone(), Some(2), Some(1));
        let (elements, skipped) =
            Element::get_sized_query(&storage, &[TEST_LEAF], &limit_offset_backwards_query, None)
                .expect("expected successful get_query");
        assert_eq!(
            elements,
            vec![
                Element::Item(b"ayyc".to_vec()),
                Element::Item(b"ayyb".to_vec()),
            ]
        );
        assert_eq!(skipped, 1);

        // Test overlaps
        let mut query = Query::new_with_direction(false);
        query.insert_key(b"a".to_vec());
        query.insert_range(b"b".to_vec()..b"d".to_vec());
        query.insert_range(b"b".to_vec()..b"c".to_vec());
        let limit_backwards_query = SizedQuery::new(query.clone(), Some(2), Some(1));
        let (elements, skipped) =
            Element::get_sized_query(&storage, &[TEST_LEAF], &limit_backwards_query, None)
                .expect("expected successful get_query");
        assert_eq!(
            elements,
            vec![
                Element::Item(b"ayyb".to_vec()),
                Element::Item(b"ayya".to_vec()),
            ]
        );
        assert_eq!(skipped, 1);
    }
}<|MERGE_RESOLUTION|>--- conflicted
+++ resolved
@@ -245,42 +245,17 @@
         if !item.is_range() {
             // this is a query on a key
             if let QueryItem::Key(key) = item {
-<<<<<<< HEAD
                 let element_res =
                     merk_optional_tx!(storage, merk_path.iter().copied(), transaction, subtree, {
                         Element::get(&subtree, key)
                     });
                 match element_res {
-                    Ok(element) => add_element_function(PathQueryPushArgs {
-                        storage,
-                        transaction,
-                        key: Some(key.as_slice()),
-                        element,
-                        path,
-                        subquery_key: sized_query.query.subquery_key.clone(),
-                        subquery: sized_query
-                            .query
-                            .subquery
-                            .as_ref()
-                            .map(|query| *query.clone()),
-                        left_to_right: sized_query.query.left_to_right,
-                        results,
-                        limit,
-                        offset,
-                    }),
-                    Err(Error::PathKeyNotFound(_)) => Ok(()),
-                    Err(e) => Err(e),
-=======
-                match subtrees
-                    .borrow_mut(merk_path.iter().copied(), transaction)?
-                    .apply(|s| Self::get(s, key))
-                {
                     Ok(element) => {
                         let (subquery_key, subquery) =
                             Self::subquery_paths_for_sized_query(sized_query, key);
-                        Ok(add_element_function(PathQueryPushArgs {
+                        add_element_function(PathQueryPushArgs {
+                            storage,
                             transaction,
-                            subtrees,
                             key: Some(key.as_slice()),
                             element,
                             path,
@@ -290,13 +265,10 @@
                             results,
                             limit,
                             offset,
-                        })?)
-                    }
-                    Err(e) => match e {
-                        Error::PathKeyNotFound(_) => Ok(()),
-                        _ => Err(e),
+                        })
                     },
->>>>>>> 4ba01c02
+                    Err(Error::PathKeyNotFound(_)) => Ok(()),
+                    Err(e) => Err(e),
                 }
             } else {
                 Err(Error::InternalError(
@@ -310,23 +282,20 @@
 
                 item.seek_for_iter(&mut iter, sized_query.query.left_to_right);
 
-<<<<<<< HEAD
                 while item.iter_is_valid_for_type(&iter, *limit, sized_query.query.left_to_right) {
                     let element =
                         raw_decode(iter.value().expect("if key exists then value should too"))?;
                     let key = iter.key().expect("key should exist");
+                    let (subquery_key, subquery) =
+                            Self::subquery_paths_for_sized_query(sized_query, key);
                     add_element_function(PathQueryPushArgs {
                         storage,
                         transaction,
                         key: Some(key),
                         element,
                         path,
-                        subquery_key: sized_query.query.subquery_key.clone(),
-                        subquery: sized_query
-                            .query
-                            .subquery
-                            .as_ref()
-                            .map(|query| *query.clone()),
+                        subquery_key,
+                        subquery,
                         left_to_right: sized_query.query.left_to_right,
                         results,
                         limit,
@@ -337,33 +306,6 @@
                     } else {
                         iter.prev();
                     }
-=======
-            item.seek_for_iter(&mut iter, sized_query.query.left_to_right);
-
-            while item.iter_is_valid_for_type(&iter, *limit, sized_query.query.left_to_right) {
-                let element =
-                    raw_decode(iter.value().expect("if key exists then value should too"))?;
-                let key = iter.key().expect("key should exist");
-                let (subquery_key, subquery) =
-                    Self::subquery_paths_for_sized_query(sized_query, key);
-                add_element_function(PathQueryPushArgs {
-                    transaction,
-                    subtrees,
-                    key: Some(key),
-                    element,
-                    path,
-                    subquery_key,
-                    subquery,
-                    left_to_right: sized_query.query.left_to_right,
-                    results,
-                    limit,
-                    offset,
-                })?;
-                if sized_query.query.left_to_right {
-                    iter.next();
-                } else {
-                    iter.prev();
->>>>>>> 4ba01c02
                 }
                 Ok(())
             })
